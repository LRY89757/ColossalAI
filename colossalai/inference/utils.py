--- conflicted
+++ resolved
@@ -122,73 +122,6 @@
     return free_ports
 
 
-<<<<<<< HEAD
-"""
-below just for profiling temporarily, will removed before merge
-"""
-import time
-from contextlib import asynccontextmanager, contextmanager
-
-
-@contextmanager
-def timer(name=""):
-    # (@lry89757) will remove later
-    start_time = time.time()
-    try:
-        yield
-    finally:
-        end_time = time.time()
-        elapsed_time = end_time - start_time
-        print(f"{name} took {elapsed_time:.6f} seconds")
-
-
-class Timer:
-    # (@lry89757) will remove later
-    def __init__(self, name=""):
-        print(f"init timer, {name}")
-        self.name = name
-        self.times = []
-
-    def __enter__(self):
-        self.start_time = time.time()
-        return self
-
-    def __exit__(self, exc_type, exc_val, exc_tb):
-        end_time = time.time()
-        elapsed_time = end_time - self.start_time
-        self.times.append(elapsed_time)
-        # print(f"{self.name} took {elapsed_time:.6f} seconds")
-        # self.print_info()
-
-    def print_info(self):
-        average_prefill_time = self.times[0]
-        print(f"{self.name} prefill average time: {average_prefill_time:.6f} seconds")
-        if len(self.times) > 1:
-            average_decoding_time = sum(self.times[1:]) / len(self.times[1:])
-            print(f"{self.name} decoding average time: {average_decoding_time:.6f} seconds")
-
-    def __del__(self):
-        if self.times:
-            average_prefill_time = self.times[0]
-            print(f"{self.name} prefill average time: {average_prefill_time:.6f} seconds")
-            if len(self.times) > 1:
-                average_decoding_time = sum(self.times[1:]) / len(self.times[1:])
-                print(f"{self.name} decoding average time: {average_decoding_time:.6f} seconds")
-        else:
-            print(f"{self.name} no timings recorded")
-
-
-@asynccontextmanager
-async def async_timer(name=""):
-    # (@lry89757) will remove later
-    start_time = time.time()
-    try:
-        yield
-    finally:
-        end_time = time.time()
-        elapsed_time = end_time - start_time
-        print(f"{name} took {elapsed_time:.6f} seconds")
-=======
 def get_alibi_slopes(num_heads: int, device: torch.device) -> torch.Tensor:
     """
     Alibi slopes calculation adapted from https://github.com/huggingface/transformers/blob/v4.36.0/src/transformers/models/bloom/modeling_bloom.py#L57
@@ -261,4 +194,70 @@
             """
     else:
         return ModelType.UNKNOWN
->>>>>>> 06089216
+
+
+"""
+below just for profiling temporarily, will removed before merge
+"""
+import time
+from contextlib import asynccontextmanager, contextmanager
+
+
+@contextmanager
+def timer(name=""):
+    # (@lry89757) will remove later
+    start_time = time.time()
+    try:
+        yield
+    finally:
+        end_time = time.time()
+        elapsed_time = end_time - start_time
+        print(f"{name} took {elapsed_time:.6f} seconds")
+
+
+class Timer:
+    # (@lry89757) will remove later
+    def __init__(self, name=""):
+        print(f"init timer, {name}")
+        self.name = name
+        self.times = []
+
+    def __enter__(self):
+        self.start_time = time.time()
+        return self
+
+    def __exit__(self, exc_type, exc_val, exc_tb):
+        end_time = time.time()
+        elapsed_time = end_time - self.start_time
+        self.times.append(elapsed_time)
+        # print(f"{self.name} took {elapsed_time:.6f} seconds")
+        # self.print_info()
+
+    def print_info(self):
+        average_prefill_time = self.times[0]
+        print(f"{self.name} prefill average time: {average_prefill_time:.6f} seconds")
+        if len(self.times) > 1:
+            average_decoding_time = sum(self.times[1:]) / len(self.times[1:])
+            print(f"{self.name} decoding average time: {average_decoding_time:.6f} seconds")
+
+    def __del__(self):
+        if self.times:
+            average_prefill_time = self.times[0]
+            print(f"{self.name} prefill average time: {average_prefill_time:.6f} seconds")
+            if len(self.times) > 1:
+                average_decoding_time = sum(self.times[1:]) / len(self.times[1:])
+                print(f"{self.name} decoding average time: {average_decoding_time:.6f} seconds")
+        else:
+            print(f"{self.name} no timings recorded")
+
+
+@asynccontextmanager
+async def async_timer(name=""):
+    # (@lry89757) will remove later
+    start_time = time.time()
+    try:
+        yield
+    finally:
+        end_time = time.time()
+        elapsed_time = end_time - start_time
+        print(f"{name} took {elapsed_time:.6f} seconds")