--- conflicted
+++ resolved
@@ -31,10 +31,7 @@
 from colossalai.pipeline.schedule import InterleavedSchedule, OneForwardOneBackwardSchedule
 from colossalai.pipeline.stage_manager import PipelineStageManager
 from colossalai.quantization import BnbQuantizationConfig, quantize_model
-<<<<<<< HEAD
 from colossalai.quantization.fp8_hook import FP8Hook
-=======
->>>>>>> 26493b97
 from colossalai.shardformer import GradientCheckpointConfig, ShardConfig, ShardFormer
 from colossalai.shardformer.layer.utils import SeqParallelUtils, is_share_sp_tp
 from colossalai.shardformer.policies.base_policy import Policy
@@ -70,10 +67,7 @@
         ddp_config: dict,
         custom_policy: Policy,
         overlap_allgather: bool = False,
-<<<<<<< HEAD
         use_fp8: bool = False,
-=======
->>>>>>> 26493b97
     ) -> None:
         self.stage_manager = shard_config.pipeline_stage_manager
         self.shard_config = shard_config
@@ -83,10 +77,7 @@
         self.use_ddp = use_ddp
         self.require_grad_sync = True
         self.overlap_allgather = overlap_allgather
-<<<<<<< HEAD
         self.use_fp8 = use_fp8
-=======
->>>>>>> 26493b97
 
         shardformer = ShardFormer(shard_config)
         if custom_policy is not None:
@@ -124,17 +115,11 @@
             module = DDP(module, process_group=dp_group, **ddp_config)
 
         super().__init__(module)
-<<<<<<< HEAD
         self.op_hooks = []
-        if overlap_allgather:
-            self.op_hooks.append(ZeroOpHook())
         if use_fp8:
             self.op_hooks.append(FP8Hook())
-        if overlap_allgather or use_fp8:
-=======
         if overlap_allgather:
             self.op_hook = ZeroOpHook()
->>>>>>> 26493b97
             for p in module.parameters():
                 if p.requires_grad and type(p) is not ColoParameter:
                     p.__class__ = ColoParameter
@@ -244,15 +229,11 @@
             wait_all_gather_handle(p)
 
     def _wait_all_gather(self):
-<<<<<<< HEAD
         return (
             ColoParamOpHookManager.use_hooks(*self.op_hooks)
             if (self.overlap_allgather or self.use_fp8)
             else nullcontext()
         )
-=======
-        return ColoParamOpHookManager.use_hooks(self.op_hook) if self.overlap_allgather else nullcontext()
->>>>>>> 26493b97
 
 
 def get_param_info(optim: Optimizer):
@@ -998,15 +979,11 @@
         gradient_checkpoint_config (GradientCheckpointConfig, optional): Configuration for gradient checkpointing. Defaults to None.
         enable_metadata_cache (bool, optional): Whether to enable metadata cache for pipeline parallelism. Defaults to True.
         make_vocab_size_divisible_by (int, optional): it's used when padding the vocabulary size, to make it choose an faster kenel. Default to 64.
-<<<<<<< HEAD
-        overlap_p2p (bool, optional): Whether to overlap the p2p communication in pipeline parallelism.
         fp8_communication (bool, optional): Whether to enable fp8 communication in model parallelism
-=======
         overlap_p2p (bool, optional): Whether to overlap the p2p communication in pipeline parallelism
         inner_ring_size (int, optional): The inner ring size of 2D Ring Attention when sp mode is "ring_attn".
             It's advisable to not tune this (especially in single-node settings) and let it be heuristically set based on topology by default.
 
->>>>>>> 26493b97
     """
 
     def __init__(
@@ -1054,12 +1031,9 @@
         dp_outside: bool = True,
         overlap_p2p: bool = True,
         overlap_allgather: bool = False,
-<<<<<<< HEAD
         fp8_communication: bool = False,
         use_fp8: bool = False,
-=======
         inner_ring_size: int = None,
->>>>>>> 26493b97
     ) -> None:
         super().__init__()
 
@@ -1109,9 +1083,7 @@
         self.use_fp8 = use_fp8
         if dp_outside:
             self.dp_axis, self.pp_axis, self.tp_axis, self.sp_axis = 0, 1, 2, 3
-<<<<<<< HEAD
             self.pg_mesh = ProcessGroupMesh(self.dp_size, self.pp_size, self.tp_size, self.sp_size)
-=======
             if sequence_parallelism_mode == "ring_attn":
                 # Swap tp and sp since 2D Ring has better inter-node latency
                 self.pg_mesh = ProcessGroupMesh(self.dp_size, self.pp_size, self.sp_size, self.tp_size)
@@ -1119,7 +1091,6 @@
                 self.tp_axis = 3
             else:
                 self.pg_mesh = ProcessGroupMesh(self.dp_size, self.pp_size, self.tp_size, self.sp_size)
->>>>>>> 26493b97
         else:
             self.pp_axis, self.dp_axis, self.tp_axis, self.sp_axis = 0, 1, 2, 3
             if sequence_parallelism_mode == "ring_attn":
@@ -1197,11 +1168,8 @@
             parallel_output=parallel_output,
             make_vocab_size_divisible_by=make_vocab_size_divisible_by,
             gradient_checkpoint_config=gradient_checkpoint_config,
-<<<<<<< HEAD
             fp8_communication=fp8_communication,
-=======
             inner_ring_size=inner_ring_size,
->>>>>>> 26493b97
         )
         self.amp_config = dict(
             initial_scale=initial_scale,
@@ -1290,14 +1258,9 @@
             use_ddp = (self.dp_size > 1 and self.pp_size == 1 and self.zero_stage == 0) or (
                 self.dp_size == 1 and self.pp_size == 1
             )
-<<<<<<< HEAD
             # sync gradients across DP * SP ranks
-            if self.enable_sequence_parallelism and self.sequence_parallelism_mode == "all_to_all":
-=======
-
             # Apply Hybrid ZeRO across DP * SP ranks
             if self.enable_sequence_parallelism and not is_share_sp_tp(self.sequence_parallelism_mode):
->>>>>>> 26493b97
                 dp_group = self.pg_mesh.create_group_along_axis([self.dp_axis, self.sp_axis])
                 self.dp_size = get_world_size(dp_group)
             else:
@@ -1313,12 +1276,8 @@
                 ddp_config=self.ddp_config,
                 custom_policy=self.custom_policy,
                 overlap_allgather=(self.zero_stage > 0 and self.zero_config["overlap_allgather"]),
-<<<<<<< HEAD
                 use_fp8=self.use_fp8,
-=======
->>>>>>> 26493b97
             )
-        if optimizer is not None and not isinstance(optimizer, OptimizerWrapper):
             if zero_stage == 0:
                 is_zero = False
                 if self.precision in ["fp16", "bf16"]:
